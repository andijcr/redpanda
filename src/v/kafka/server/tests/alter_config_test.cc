--- conflicted
+++ resolved
@@ -947,220 +947,6 @@
             absl::flat_hash_map<ss::sstring, ss::sstring> properties;
             properties.emplace("redpanda.iceberg.enabled", prop_str);
 
-<<<<<<< HEAD
-    absl::flat_hash_map<
-      ss::sstring,
-      std::pair<std::optional<ss::sstring>, kafka::config_resource_operation>>
-      incr_properties;
-    incr_properties.emplace(
-      "iceberg.enabled",
-      std::make_pair("true", kafka::config_resource_operation::set));
-    auto incr_resp = incremental_alter_configs(
-      make_incremental_alter_topic_config_resource_cv(
-        model::kafka_consumer_offsets_topic, incr_properties));
-    BOOST_REQUIRE_EQUAL(incr_resp.data.responses.size(), 1);
-    BOOST_REQUIRE_EQUAL(
-      incr_resp.data.responses[0].error_code,
-      kafka::error_code::invalid_config);
-}
-
-FIXTURE_TEST(test_shadow_indexing_alter_configs, alter_config_test_fixture) {
-    wait_for_controller_leadership().get();
-    model::topic test_tp{"topic-1"};
-    create_topic(test_tp, 6);
-    using map_t = absl::flat_hash_map<ss::sstring, ss::sstring>;
-    std::vector<map_t> test_cases;
-
-    {
-        map_t properties;
-        properties.emplace("redpanda.remote.write", "false");
-        properties.emplace("redpanda.remote.read", "true");
-        test_cases.push_back(std::move(properties));
-    }
-    {
-        map_t properties;
-        properties.emplace("redpanda.remote.write", "true");
-        properties.emplace("redpanda.remote.read", "false");
-        test_cases.push_back(std::move(properties));
-    }
-    {
-        map_t properties;
-        properties.emplace("redpanda.remote.write", "true");
-        properties.emplace("redpanda.remote.read", "true");
-        test_cases.push_back(std::move(properties));
-    }
-    {
-        map_t properties;
-        properties.emplace("redpanda.remote.write", "false");
-        properties.emplace("redpanda.remote.read", "false");
-        test_cases.push_back(std::move(properties));
-    }
-
-    for (const auto& test_case : test_cases) {
-        auto resp = alter_configs(
-          make_alter_topic_config_resource_cv(test_tp, test_case));
-
-        BOOST_REQUIRE_EQUAL(resp.data.responses.size(), 1);
-        BOOST_REQUIRE_EQUAL(
-          resp.data.responses[0].error_code, kafka::error_code::none);
-        auto describe_resp = describe_configs(test_tp);
-        assert_property_value(
-          test_tp,
-          "redpanda.remote.write",
-          test_case.at("redpanda.remote.write"),
-          describe_resp);
-        assert_property_value(
-          test_tp,
-          "redpanda.remote.read",
-          test_case.at("redpanda.remote.read"),
-          describe_resp);
-    }
-}
-
-FIXTURE_TEST(
-  test_shadow_indexing_incremental_alter_configs, alter_config_test_fixture) {
-    wait_for_controller_leadership().get();
-    model::topic test_tp{"topic-1"};
-    create_topic(test_tp, 6);
-    using map_t = absl::flat_hash_map<
-      ss::sstring,
-      std::pair<std::optional<ss::sstring>, kafka::config_resource_operation>>;
-    std::vector<map_t> test_cases;
-    {
-        map_t properties;
-        properties.emplace(
-          "redpanda.remote.write",
-          std::make_pair("false", kafka::config_resource_operation::set));
-        properties.emplace(
-          "redpanda.remote.read",
-          std::make_pair("true", kafka::config_resource_operation::set));
-        test_cases.push_back(std::move(properties));
-    }
-    {
-        map_t properties;
-        properties.emplace(
-          "redpanda.remote.write",
-          std::make_pair("true", kafka::config_resource_operation::set));
-        properties.emplace(
-          "redpanda.remote.read",
-          std::make_pair("false", kafka::config_resource_operation::set));
-        test_cases.push_back(std::move(properties));
-    }
-    {
-        map_t properties;
-        properties.emplace(
-          "redpanda.remote.write",
-          std::make_pair("true", kafka::config_resource_operation::set));
-        properties.emplace(
-          "redpanda.remote.read",
-          std::make_pair("true", kafka::config_resource_operation::set));
-        test_cases.push_back(std::move(properties));
-    }
-    {
-        map_t properties;
-        properties.emplace(
-          "redpanda.remote.write",
-          std::make_pair("false", kafka::config_resource_operation::set));
-        properties.emplace(
-          "redpanda.remote.read",
-          std::make_pair("false", kafka::config_resource_operation::set));
-        test_cases.push_back(std::move(properties));
-    }
-    {
-        map_t properties;
-        properties.emplace(
-          "redpanda.remote.write",
-          std::make_pair(
-            std::nullopt, kafka::config_resource_operation::remove));
-        properties.emplace(
-          "redpanda.remote.read",
-          std::make_pair("true", kafka::config_resource_operation::set));
-        test_cases.push_back(std::move(properties));
-    }
-    {
-        map_t properties;
-        properties.emplace(
-          "redpanda.remote.write",
-          std::make_pair("true", kafka::config_resource_operation::set));
-        properties.emplace(
-          "redpanda.remote.read",
-          std::make_pair(
-            std::nullopt, kafka::config_resource_operation::remove));
-        test_cases.push_back(std::move(properties));
-    }
-    {
-        map_t properties;
-        properties.emplace(
-          "redpanda.remote.write",
-          std::make_pair("true", kafka::config_resource_operation::set));
-        properties.emplace(
-          "redpanda.remote.read",
-          std::make_pair("true", kafka::config_resource_operation::set));
-        test_cases.push_back(std::move(properties));
-    }
-    {
-        map_t properties;
-        properties.emplace(
-          "redpanda.remote.write",
-          std::make_pair(
-            std::nullopt, kafka::config_resource_operation::remove));
-        properties.emplace(
-          "redpanda.remote.read",
-          std::make_pair(
-            std::nullopt, kafka::config_resource_operation::remove));
-        test_cases.push_back(std::move(properties));
-    }
-
-    for (const auto& test_case : test_cases) {
-        auto resp = incremental_alter_configs(
-          make_incremental_alter_topic_config_resource_cv(test_tp, test_case));
-
-        BOOST_REQUIRE_EQUAL(resp.data.responses.size(), 1);
-        BOOST_REQUIRE_EQUAL(
-          resp.data.responses[0].error_code, kafka::error_code::none);
-        auto describe_resp = describe_configs(test_tp);
-        assert_property_value(
-          test_tp,
-          "redpanda.remote.write",
-          test_case.at("redpanda.remote.write").first.value_or("false"),
-          describe_resp);
-        assert_property_value(
-          test_tp,
-          "redpanda.remote.read",
-          test_case.at("redpanda.remote.read").first.value_or("false"),
-          describe_resp);
-    }
-}
-
-FIXTURE_TEST(
-  test_shadow_indexing_uppercase_alter_config, alter_config_test_fixture) {
-    wait_for_controller_leadership().get();
-    model::topic test_tp{"topic-1"};
-    create_topic(test_tp, 6);
-    using map_t = absl::flat_hash_map<
-      ss::sstring,
-      std::pair<std::optional<ss::sstring>, kafka::config_resource_operation>>;
-    map_t properties;
-    // Case is on purpose.
-    properties.emplace(
-      "redpanda.remote.write",
-      std::make_pair("True", kafka::config_resource_operation::set));
-    properties.emplace(
-      "redpanda.remote.read",
-      std::make_pair("TRUE", kafka::config_resource_operation::set));
-
-    auto resp = incremental_alter_configs(
-      make_incremental_alter_topic_config_resource_cv(test_tp, properties));
-
-    BOOST_REQUIRE_EQUAL(resp.data.responses.size(), 1);
-    BOOST_REQUIRE_EQUAL(
-      resp.data.responses[0].error_code, kafka::error_code::none);
-    auto describe_resp = describe_configs(test_tp);
-    assert_property_value(
-      test_tp, "redpanda.remote.write", "true", describe_resp);
-    assert_property_value(
-      test_tp, "redpanda.remote.read", "true", describe_resp);
-=======
             auto resp = alter_configs(
               make_alter_topic_config_resource_cv(topic2, properties));
 
@@ -1241,5 +1027,202 @@
           incr_resp.data.responses[0].error_code,
           kafka::error_code::invalid_config);
     }
->>>>>>> 45bb4e35
+}
+
+FIXTURE_TEST(test_shadow_indexing_alter_configs, alter_config_test_fixture) {
+    wait_for_controller_leadership().get();
+    model::topic test_tp{"topic-1"};
+    create_topic(test_tp, 6);
+    using map_t = absl::flat_hash_map<ss::sstring, ss::sstring>;
+    std::vector<map_t> test_cases;
+
+    {
+        map_t properties;
+        properties.emplace("redpanda.remote.write", "false");
+        properties.emplace("redpanda.remote.read", "true");
+        test_cases.push_back(std::move(properties));
+    }
+    {
+        map_t properties;
+        properties.emplace("redpanda.remote.write", "true");
+        properties.emplace("redpanda.remote.read", "false");
+        test_cases.push_back(std::move(properties));
+    }
+    {
+        map_t properties;
+        properties.emplace("redpanda.remote.write", "true");
+        properties.emplace("redpanda.remote.read", "true");
+        test_cases.push_back(std::move(properties));
+    }
+    {
+        map_t properties;
+        properties.emplace("redpanda.remote.write", "false");
+        properties.emplace("redpanda.remote.read", "false");
+        test_cases.push_back(std::move(properties));
+    }
+
+    for (const auto& test_case : test_cases) {
+        auto resp = alter_configs(
+          make_alter_topic_config_resource_cv(test_tp, test_case));
+
+        BOOST_REQUIRE_EQUAL(resp.data.responses.size(), 1);
+        BOOST_REQUIRE_EQUAL(
+          resp.data.responses[0].error_code, kafka::error_code::none);
+        auto describe_resp = describe_configs(test_tp);
+        assert_property_value(
+          test_tp,
+          "redpanda.remote.write",
+          test_case.at("redpanda.remote.write"),
+          describe_resp);
+        assert_property_value(
+          test_tp,
+          "redpanda.remote.read",
+          test_case.at("redpanda.remote.read"),
+          describe_resp);
+    }
+}
+
+FIXTURE_TEST(
+  test_shadow_indexing_incremental_alter_configs, alter_config_test_fixture) {
+    wait_for_controller_leadership().get();
+    model::topic test_tp{"topic-1"};
+    create_topic(test_tp, 6);
+    using map_t = absl::flat_hash_map<
+      ss::sstring,
+      std::pair<std::optional<ss::sstring>, kafka::config_resource_operation>>;
+    std::vector<map_t> test_cases;
+    {
+        map_t properties;
+        properties.emplace(
+          "redpanda.remote.write",
+          std::make_pair("false", kafka::config_resource_operation::set));
+        properties.emplace(
+          "redpanda.remote.read",
+          std::make_pair("true", kafka::config_resource_operation::set));
+        test_cases.push_back(std::move(properties));
+    }
+    {
+        map_t properties;
+        properties.emplace(
+          "redpanda.remote.write",
+          std::make_pair("true", kafka::config_resource_operation::set));
+        properties.emplace(
+          "redpanda.remote.read",
+          std::make_pair("false", kafka::config_resource_operation::set));
+        test_cases.push_back(std::move(properties));
+    }
+    {
+        map_t properties;
+        properties.emplace(
+          "redpanda.remote.write",
+          std::make_pair("true", kafka::config_resource_operation::set));
+        properties.emplace(
+          "redpanda.remote.read",
+          std::make_pair("true", kafka::config_resource_operation::set));
+        test_cases.push_back(std::move(properties));
+    }
+    {
+        map_t properties;
+        properties.emplace(
+          "redpanda.remote.write",
+          std::make_pair("false", kafka::config_resource_operation::set));
+        properties.emplace(
+          "redpanda.remote.read",
+          std::make_pair("false", kafka::config_resource_operation::set));
+        test_cases.push_back(std::move(properties));
+    }
+    {
+        map_t properties;
+        properties.emplace(
+          "redpanda.remote.write",
+          std::make_pair(
+            std::nullopt, kafka::config_resource_operation::remove));
+        properties.emplace(
+          "redpanda.remote.read",
+          std::make_pair("true", kafka::config_resource_operation::set));
+        test_cases.push_back(std::move(properties));
+    }
+    {
+        map_t properties;
+        properties.emplace(
+          "redpanda.remote.write",
+          std::make_pair("true", kafka::config_resource_operation::set));
+        properties.emplace(
+          "redpanda.remote.read",
+          std::make_pair(
+            std::nullopt, kafka::config_resource_operation::remove));
+        test_cases.push_back(std::move(properties));
+    }
+    {
+        map_t properties;
+        properties.emplace(
+          "redpanda.remote.write",
+          std::make_pair("true", kafka::config_resource_operation::set));
+        properties.emplace(
+          "redpanda.remote.read",
+          std::make_pair("true", kafka::config_resource_operation::set));
+        test_cases.push_back(std::move(properties));
+    }
+    {
+        map_t properties;
+        properties.emplace(
+          "redpanda.remote.write",
+          std::make_pair(
+            std::nullopt, kafka::config_resource_operation::remove));
+        properties.emplace(
+          "redpanda.remote.read",
+          std::make_pair(
+            std::nullopt, kafka::config_resource_operation::remove));
+        test_cases.push_back(std::move(properties));
+    }
+
+    for (const auto& test_case : test_cases) {
+        auto resp = incremental_alter_configs(
+          make_incremental_alter_topic_config_resource_cv(test_tp, test_case));
+
+        BOOST_REQUIRE_EQUAL(resp.data.responses.size(), 1);
+        BOOST_REQUIRE_EQUAL(
+          resp.data.responses[0].error_code, kafka::error_code::none);
+        auto describe_resp = describe_configs(test_tp);
+        assert_property_value(
+          test_tp,
+          "redpanda.remote.write",
+          test_case.at("redpanda.remote.write").first.value_or("false"),
+          describe_resp);
+        assert_property_value(
+          test_tp,
+          "redpanda.remote.read",
+          test_case.at("redpanda.remote.read").first.value_or("false"),
+          describe_resp);
+    }
+}
+
+FIXTURE_TEST(
+  test_shadow_indexing_uppercase_alter_config, alter_config_test_fixture) {
+    wait_for_controller_leadership().get();
+    model::topic test_tp{"topic-1"};
+    create_topic(test_tp, 6);
+    using map_t = absl::flat_hash_map<
+      ss::sstring,
+      std::pair<std::optional<ss::sstring>, kafka::config_resource_operation>>;
+    map_t properties;
+    // Case is on purpose.
+    properties.emplace(
+      "redpanda.remote.write",
+      std::make_pair("True", kafka::config_resource_operation::set));
+    properties.emplace(
+      "redpanda.remote.read",
+      std::make_pair("TRUE", kafka::config_resource_operation::set));
+
+    auto resp = incremental_alter_configs(
+      make_incremental_alter_topic_config_resource_cv(test_tp, properties));
+
+    BOOST_REQUIRE_EQUAL(resp.data.responses.size(), 1);
+    BOOST_REQUIRE_EQUAL(
+      resp.data.responses[0].error_code, kafka::error_code::none);
+    auto describe_resp = describe_configs(test_tp);
+    assert_property_value(
+      test_tp, "redpanda.remote.write", "true", describe_resp);
+    assert_property_value(
+      test_tp, "redpanda.remote.read", "true", describe_resp);
 }